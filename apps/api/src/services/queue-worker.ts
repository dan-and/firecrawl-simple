import "dotenv/config";
import "./sentry"
import * as Sentry from "@sentry/node";
import { CustomError } from "../lib/custom-error";
import {
  getScrapeQueue,
  redisConnection,
  scrapeQueueName,
} from "./queue-service";
import { logtail } from "./logtail";
import { startWebScraperPipeline } from "../main/runWebScraper";
import { callWebhook } from "./webhook";
import { logJob } from "./logging/log_job";
import { initSDK } from "@hyperdx/node-opentelemetry";
import { Job } from "bullmq";
import { Logger } from "../lib/logger";
import { Worker } from "bullmq";
import systemMonitor from "./system-monitor";
import { v4 as uuidv4 } from "uuid";
import { addCrawlJob, addCrawlJobDone, crawlToCrawler, finishCrawl, getCrawl, getCrawlJobs, lockURL } from "../lib/crawl-redis";
import { StoredCrawl } from "../lib/crawl-redis";
import { addScrapeJob } from "./queue-jobs";
import { supabaseGetJobById } from "../../src/lib/supabase-jobs";
import { addJobPriority, deleteJobPriority, getJobPriority } from "../../src/lib/job-priority";
import { PlanType } from "../types";

if (process.env.ENV === "production") {
  initSDK({
    consoleCapture: true,
    additionalInstrumentations: [],
  });
}
const sleep = (ms: number) => new Promise((resolve) => setTimeout(resolve, ms));

const workerLockDuration = Number(process.env.WORKER_LOCK_DURATION) || 60000;
const workerStalledCheckInterval =
  Number(process.env.WORKER_STALLED_CHECK_INTERVAL) || 30000;
const jobLockExtendInterval =
  Number(process.env.JOB_LOCK_EXTEND_INTERVAL) || 15000;
const jobLockExtensionTime =
  Number(process.env.JOB_LOCK_EXTENSION_TIME) || 60000;

const cantAcceptConnectionInterval =
  Number(process.env.CANT_ACCEPT_CONNECTION_INTERVAL) || 2000;
const connectionMonitorInterval =
  Number(process.env.CONNECTION_MONITOR_INTERVAL) || 10;
const gotJobInterval = Number(process.env.CONNECTION_MONITOR_INTERVAL) || 20;

const processJobInternal = async (token: string, job: Job) => {
  const extendLockInterval = setInterval(async () => {
    Logger.info(`🐂 Worker extending lock on job ${job.id}`);
    await job.extendLock(token, jobLockExtensionTime);
  }, jobLockExtendInterval);

  await addJobPriority(job.data.team_id, job.id );
  let err = null;
  try {
    const result = await processJob(job, token);
    try{
      if (job.data.crawl_id && process.env.USE_DB_AUTHENTICATION === "true") {
        await job.moveToCompleted(null, token, false);
      } else {
        await job.moveToCompleted(result.docs, token, false);
      }
    }catch(e){
    }
  } catch (error) {
    console.log("Job failed, error:", error);
    Sentry.captureException(error);
    err = error;
    await job.moveToFailed(error, token, false);
  } finally {
    await deleteJobPriority(job.data.team_id, job.id );
    clearInterval(extendLockInterval);
  }

  return err;
};

let isShuttingDown = false;

process.on("SIGINT", () => {
  console.log("Received SIGINT. Shutting down gracefully...");
  isShuttingDown = true;
});

const workerFun = async (queueName: string, processJobInternal: (token: string, job: Job) => Promise<any>) => {
  const worker = new Worker(queueName, null, {
    connection: redisConnection,
    lockDuration: 1 * 60 * 1000, // 1 minute
    // lockRenewTime: 15 * 1000, // 15 seconds
    stalledInterval: 30 * 1000, // 30 seconds
    maxStalledCount: 10, // 10 times
  });

  worker.startStalledCheckTimer();

  const monitor = await systemMonitor;

  while (true) {
    if (isShuttingDown) {
      console.log("No longer accepting new jobs. SIGINT");
      break;
    }
    const token = uuidv4();
    const canAcceptConnection = await monitor.acceptConnection();
    if (!canAcceptConnection) {
      console.log("Cant accept connection");
      await sleep(cantAcceptConnectionInterval); // more sleep
      continue;
    }

    const job = await worker.getNextJob(token);
    if (job) {
      if (job.data && job.data.sentry && Sentry.isInitialized()) {
        Sentry.continueTrace({ sentryTrace: job.data.sentry.trace, baggage: job.data.sentry.baggage }, () => {
          Sentry.startSpan({
            name: "Scrape job",
            attributes: {
              job: job.id,
              worker: process.env.FLY_MACHINE_ID ?? worker.id,
            },
          }, async (span) => {
            await Sentry.startSpan({
              name: "Process scrape job",
              op: "queue.process",
              attributes: {
                "messaging.message.id": job.id,
                "messaging.destination.name": getScrapeQueue().name,
                "messaging.message.body.size": job.data.sentry.size,
                "messaging.message.receive.latency": Date.now() - (job.processedOn ?? job.timestamp),
                "messaging.message.retry.count": job.attemptsMade,
              }
            }, async () => {
              const res = await processJobInternal(token, job);
              if (res !== null) {
                span.setStatus({ code: 2 }); // ERROR
              } else {
                span.setStatus({ code: 1 }); // OK
              }
            });
          });
        });
      } else {
        Sentry.startSpan({
          name: "Scrape job",
          attributes: {
            job: job.id,
            worker: process.env.FLY_MACHINE_ID ?? worker.id,
          },
        }, () => {
          processJobInternal(token, job);
        });
      }
      
      await sleep(gotJobInterval);
    } else {
      await sleep(connectionMonitorInterval);
    }
  }
};

workerFun(scrapeQueueName, processJobInternal);

async function processJob(job: Job, token: string) {
  Logger.info(`🐂 Worker taking job ${job.id}`);

  // Check if the job URL is researchhub and block it immediately
  // TODO: remove this once solve the root issue
  if (job.data.url && (job.data.url.includes("researchhub.com") || job.data.url.includes("ebay.com") || job.data.url.includes("youtube.com") || job.data.url.includes("microsoft.com") )) {
    Logger.info(`🐂 Blocking job ${job.id} with URL ${job.data.url}`);
    const data = {
      success: false,
      docs: [],
      project_id: job.data.project_id,
      error: "URL is blocked. Suspecious activity detected. Please contact hello@firecrawl.com if you believe this is an error.",
    };
    await job.moveToCompleted(data.docs, token, false);
    return data;
  }

  try {
    job.updateProgress({
      current: 1,
      total: 100,
      current_step: "SCRAPING",
      current_url: "",
    });
    const start = Date.now();
    
    const { success, message, docs } = await startWebScraperPipeline({
      job,
      token,
    });
    const end = Date.now();
    const timeTakenInSeconds = (end - start) / 1000;

    const rawHtml = docs[0] ? docs[0].rawHtml : "";

    if (job.data.crawl_id && (!job.data.pageOptions || !job.data.pageOptions.includeRawHtml)) {
      if (docs[0] && docs[0].rawHtml) {
        delete docs[0].rawHtml;
      }
    }

    const data = {
      success,
      result: {
        links: docs.map((doc) => {
          return {
            content: doc,
            source: doc?.metadata?.sourceURL ?? doc?.url ?? "",
          };
        }),
      },
      project_id: job.data.project_id,
      error: message /* etc... */,
      docs,
    };

    if (job.data.mode === "crawl") {
      await callWebhook(job.data.team_id, job.id as string, data, job.data.webhook, job.data.v1);
    }

    if (job.data.crawl_id) {
      await logJob({
        job_id: job.id as string,
        success: success,
        message: message,
        num_docs: docs.length,
        docs: docs,
        time_taken: timeTakenInSeconds,
        team_id: job.data.team_id,
        mode: job.data.mode,
        url: job.data.url,
        crawlerOptions: job.data.crawlerOptions,
        pageOptions: job.data.pageOptions,
        origin: job.data.origin,
        crawl_id: job.data.crawl_id,
      });

      await addCrawlJobDone(job.data.crawl_id, job.id);

      const sc = await getCrawl(job.data.crawl_id) as StoredCrawl;

      if (!job.data.sitemapped) {
        if (!sc.cancelled) {
          const crawler = crawlToCrawler(job.data.crawl_id, sc);

          const links = crawler.filterLinks(
            crawler.extractLinksFromHTML(rawHtml ?? "", sc.originUrl),
            Infinity,
            sc.crawlerOptions?.maxDepth ?? 10
          )
          
          for (const link of links) {
            if (await lockURL(job.data.crawl_id, sc, link)) {
              
              // This seems to work really welel
              const jobPriority = await getJobPriority({plan:sc.plan as PlanType, team_id: sc.team_id, basePriority: job.data.crawl_id ? 20 : 10})
              const jobId = uuidv4();

              // console.log("plan: ",  sc.plan);
              // console.log("team_id: ", sc.team_id)
              // console.log("base priority: ", job.data.crawl_id ? 20 : 10)
              // console.log("job priority: " , jobPriority, "\n\n\n")

              const newJob = await addScrapeJob({
                url: link,
                mode: "single_urls",
                crawlerOptions: sc.crawlerOptions,
                team_id: sc.team_id,
                pageOptions: sc.pageOptions,
                origin: job.data.origin,
                crawl_id: job.data.crawl_id,
<<<<<<< HEAD
                v1: job.data.v1,
              });
=======
              }, {}, jobId, jobPriority);
>>>>>>> 7565c2fc

              await addCrawlJob(job.data.crawl_id, newJob.id);
            }
          }
        }
      }

      if (await finishCrawl(job.data.crawl_id)) {
        const jobIDs = await getCrawlJobs(job.data.crawl_id);

        const jobs = (await Promise.all(jobIDs.map(async x => {
          if (x === job.id) {
            return {
              async getState() {
                return "completed"
              },
              timestamp: Date.now(),
              returnvalue: docs,
            }
          }

          const j = await getScrapeQueue().getJob(x);
          
          if (process.env.USE_DB_AUTHENTICATION === "true") {
            const supabaseData = await supabaseGetJobById(j.id);
    
            if (supabaseData) {
              j.returnvalue = supabaseData.docs;
            }
          }
    
          return j;
        }))).sort((a, b) => a.timestamp - b.timestamp);
        const jobStatuses = await Promise.all(jobs.map(x => x.getState()));
        const jobStatus = sc.cancelled || jobStatuses.some(x => x === "failed") ? "failed" : "completed";
    
        const fullDocs = jobs.map(x => Array.isArray(x.returnvalue) ? x.returnvalue[0] : x.returnvalue);

        await logJob({
          job_id: job.data.crawl_id,
          success: jobStatus === "completed",
          message: sc.cancelled ? "Cancelled" : message,
          num_docs: fullDocs.length,
          docs: [],
          time_taken: (Date.now() - sc.createdAt) / 1000,
          team_id: job.data.team_id,
          mode: "crawl",
          url: sc.originUrl,
          crawlerOptions: sc.crawlerOptions,
          pageOptions: sc.pageOptions,
          origin: job.data.origin,
        });

        const data = {
          success: jobStatus !== "failed",
          result: {
            links: fullDocs.map((doc) => {
              return {
                content: doc,
                source: doc?.metadata?.sourceURL ?? doc?.url ?? "",
              };
            }),
          },
          project_id: job.data.project_id,
          error: message /* etc... */,
          docs: fullDocs,
        };

        await callWebhook(job.data.team_id, job.data.crawl_id, data, job.data.webhook, job.data.v1);
      }
    }

    Logger.info(`🐂 Job done ${job.id}`);
    return data;
  } catch (error) {
    Logger.error(`🐂 Job errored ${job.id} - ${error}`);

    Sentry.captureException(error, {
      data: {
        job: job.id
      },
    })

    if (error instanceof CustomError) {
      // Here we handle the error, then save the failed job
      Logger.error(error.message); // or any other error handling

      logtail.error("Custom error while ingesting", {
        job_id: job.id,
        error: error.message,
        dataIngestionJob: error.dataIngestionJob,
      });
    }
    Logger.error(error);
    if (error.stack) {
      Logger.error(error.stack);
    }

    logtail.error("Overall error ingesting", {
      job_id: job.id,
      error: error.message,
    });

    const data = {
      success: false,
      docs: [],
      project_id: job.data.project_id,
      error:
        "Something went wrong... Contact help@mendable.ai or try again." /* etc... */,
    };
    
    if (job.data.mode === "crawl" || job.data.crawl_id) {
      await callWebhook(job.data.team_id, job.data.crawl_id ?? job.id as string, data, job.data.webhook, job.data.v1);
    }
    
    if (job.data.crawl_id) {
      await logJob({
        job_id: job.id as string,
        success: false,
        message:
          typeof error === "string"
            ? error
            : error.message ?? "Something went wrong... Contact help@mendable.ai",
        num_docs: 0,
        docs: [],
        time_taken: 0,
        team_id: job.data.team_id,
        mode: job.data.mode,
        url: job.data.url,
        crawlerOptions: job.data.crawlerOptions,
        pageOptions: job.data.pageOptions,
        origin: job.data.origin,
        crawl_id: job.data.crawl_id,
      });

      const sc = await getCrawl(job.data.crawl_id);

      await logJob({
        job_id: job.data.crawl_id,
        success: false,
        message:
          typeof error === "string"
            ? error
            : error.message ?? "Something went wrong... Contact help@mendable.ai",
        num_docs: 0,
        docs: [],
        time_taken: 0,
        team_id: job.data.team_id,
        mode: "crawl",
        url: sc ? sc.originUrl : job.data.url,
        crawlerOptions: sc ? sc.crawlerOptions : job.data.crawlerOptions,
        pageOptions: sc ? sc.pageOptions : job.data.pageOptions,
        origin: job.data.origin,
      });
    }
    // done(null, data);
    return data;
  }
}

// wsq.process(
//   Math.floor(Number(process.env.NUM_WORKERS_PER_QUEUE ?? 8)),
//   processJob
// );

// wsq.on("waiting", j => ScrapeEvents.logJobEvent(j, "waiting"));
// wsq.on("active", j => ScrapeEvents.logJobEvent(j, "active"));
// wsq.on("completed", j => ScrapeEvents.logJobEvent(j, "completed"));
// wsq.on("paused", j => ScrapeEvents.logJobEvent(j, "paused"));
// wsq.on("resumed", j => ScrapeEvents.logJobEvent(j, "resumed"));
// wsq.on("removed", j => ScrapeEvents.logJobEvent(j, "removed"));<|MERGE_RESOLUTION|>--- conflicted
+++ resolved
@@ -273,12 +273,8 @@
                 pageOptions: sc.pageOptions,
                 origin: job.data.origin,
                 crawl_id: job.data.crawl_id,
-<<<<<<< HEAD
                 v1: job.data.v1,
-              });
-=======
               }, {}, jobId, jobPriority);
->>>>>>> 7565c2fc
 
               await addCrawlJob(job.data.crawl_id, newJob.id);
             }
